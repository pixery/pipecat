# Changelog

All notable changes to **pipecat** will be documented in this file.

The format is based on [Keep a Changelog](https://keepachangelog.com/en/1.0.0/),
and this project adheres to [Semantic Versioning](https://semver.org/spec/v2.0.0.html).

<<<<<<< HEAD
## Unreleased

### Added

- Added TTFB debug logging for TTS services

### Fixed

- Fixed PlayHT TTS service to work properly async
=======
## [0.0.28] - 2024-06-05

### Fixed

- Fixed an issue with `SileroVADAnalyzer` that would cause memory to keep
  growing indefinitely.
>>>>>>> cd60a84f

## [0.0.27] - 2024-06-05

### Added

- Added `DailyTransport.participants()` and `DailyTransport.participant_counts()`.

## [0.0.26] - 2024-06-05

### Added

- Added `OpenAITTSService`.

- Allow passing `output_format` and `model_id` to `CartesiaTTSService` to change
  audio sample format and the model to use.

- Added `DailyRESTHelper` which helps you create Daily rooms and tokens in an
  easy way.

- `PipelineTask` now has a `has_finished()` method to indicate if the task has
  completed. If a task is never ran `has_finished()` will return False.

- `PipelineRunner` now supports SIGTERM. If received, the runner will be
  canceled.

### Fixed

- Fixed an issue where `BaseInputTransport` and `BaseOutputTransport` where
  stopping push tasks before pushing `EndFrame` frames could cause the bots to
  get stuck.

- Fixed an error closing local audio transports.

- Fixed an issue with Deepgram TTS that was introduced in the previous release.

- Fixed `AnthropicLLMService` interruptions. If an interruption occurred, a
  `user` message could be appended after the previous `user` message. Anthropic
  does not allow that because it requires alternate `user` and `assistant`
  messages.

### Performance

- The `BaseInputTransport` does not pull audio frames from sub-classes any
  more. Instead, sub-classes now push audio frames into a queue in the base
  class. Also, `DailyInputTransport` now pushes audio frames every 20ms instead
  of 10ms.

- Remove redundant camera input thread from `DailyInputTransport`. This should
  improve performance a little bit when processing participant videos.

- Load Cartesia voice on startup.

## [0.0.25] - 2024-05-31

### Added

- Added WebsocketServerTransport. This will create a websocket server and will
  read messages coming from a client. The messages are serialized/deserialized
  with protobufs. See `examples/websocket-server` for a detailed example.

- Added function calling (LLMService.register_function()). This will allow the
  LLM to call functions you have registered when needed. For example, if you
  register a function to get the weather in Los Angeles and ask the LLM about
  the weather in Los Angeles, the LLM will call your function.
  See https://platform.openai.com/docs/guides/function-calling

- Added new `LangchainProcessor`.

- Added Cartesia TTS support (https://cartesia.ai/)

### Fixed

- Fixed SileroVAD frame processor.

- Fixed an issue where `camera_out_enabled` would cause the highg CPU usage if
  no image was provided.

### Performance

- Removed unnecessary audio input tasks.

## [0.0.24] - 2024-05-29

### Added

- Exposed `on_dialin_ready` for Daily transport SIP endpoint handling. This
  notifies when the Daily room SIP endpoints are ready. This allows integrating
  with third-party services like Twilio.

- Exposed Daily transport `on_app_message` event.

- Added Daily transport `on_call_state_updated` event.

- Added Daily transport `start_recording()`, `stop_recording` and
  `stop_dialout`.

### Changed

- Added `PipelineParams`. This replaces the `allow_interruptions` argument in
  `PipelineTask` and will allow future parameters in the future.

- Fixed Deepgram Aura TTS base_url and added ErrorFrame reporting.

- GoogleLLMService `api_key` argument is now mandatory.

### Fixed

- Daily tranport `dialin-ready` doesn't not block anymore and it now handles
  timeouts.

- Fixed AzureLLMService.

## [0.0.23] - 2024-05-23

### Fixed

- Fixed an issue handling Daily transport `dialin-ready` event.

## [0.0.22] - 2024-05-23

### Added

- Added Daily transport `start_dialout()` to be able to make phone or SIP calls.
  See https://reference-python.daily.co/api_reference.html#daily.CallClient.start_dialout

- Added Daily transport support for dial-in use cases.

- Added Daily transport events: `on_dialout_connected`, `on_dialout_stopped`,
  `on_dialout_error` and `on_dialout_warning`.  See
  https://reference-python.daily.co/api_reference.html#daily.EventHandler

## [0.0.21] - 2024-05-22

### Added

- Added vision support to Anthropic service.

- Added `WakeCheckFilter` which allows you to pass information downstream only
  if you say a certain phrase/word.

### Changed

- `Filter` has been renamed to `FrameFilter` and it's now under
  `processors/filters`.

### Fixed

- Fixed Anthropic service to use new frame types.

- Fixed an issue in `LLMUserResponseAggregator` and `UserResponseAggregator`
  that would cause frames after a brief pause to not be pushed to the LLM.

- Clear the audio output buffer if we are interrupted.

- Re-add exponential smoothing after volume calculation. This makes sure the
  volume value being used doesn't fluctuate so much.

## [0.0.20] - 2024-05-22

### Added

- In order to improve interruptions we now compute a loudness level using
  [pyloudnorm](https://github.com/csteinmetz1/pyloudnorm). The audio coming
  WebRTC transports (e.g. Daily) have an Automatic Gain Control (AGC) algorithm
  applied to the signal, however we don't do that on our local PyAudio
  signals. This means that currently incoming audio from PyAudio is kind of
  broken. We will fix it in future releases.

### Fixed

- Fixed an issue where `StartInterruptionFrame` would cause
  `LLMUserResponseAggregator` to push the accumulated text causing the LLM
  respond in the wrong task. The `StartInterruptionFrame` should not trigger any
  new LLM response because that would be spoken in a different task.

- Fixed an issue where tasks and threads could be paused because the executor
  didn't have more tasks available. This was causing issues when cancelling and
  recreating tasks during interruptions.

## [0.0.19] - 2024-05-20

### Changed

- `LLMUserResponseAggregator` and `LLMAssistantResponseAggregator` internal
  messages are now exposed through the `messages` property.

### Fixed

- Fixed an issue where `LLMAssistantResponseAggregator` was not accumulating the
  full response but short sentences instead. If there's an interruption we only
  accumulate what the bot has spoken until now in a long response as well.

## [0.0.18] - 2024-05-20

### Fixed

- Fixed an issue in `DailyOuputTransport` where transport messages were not
  being sent.

## [0.0.17] - 2024-05-19

### Added

- Added `google.generativeai` model support, including vision. This new `google`
  service defaults to using `gemini-1.5-flash-latest`. Example in
  `examples/foundational/12a-describe-video-gemini-flash.py`.

- Added vision support to `openai` service. Example in
  `examples/foundational/12a-describe-video-gemini-flash.py`.

- Added initial interruptions support. The assistant contexts (or aggregators)
  should now be placed after the output transport. This way, only the completed
  spoken context is added to the assistant context.

- Added `VADParams` so you can control voice confidence level and others.

- `VADAnalyzer` now uses an exponential smoothed volume to improve speech
  detection. This is useful when voice confidence is high (because there's
  someone talking near you) but volume is low.

### Fixed

- Fixed an issue where TTSService was not pushing TextFrames downstream.

- Fixed issues with Ctrl-C program termination.

- Fixed an issue that was causing `StopTaskFrame` to actually not exit the
  `PipelineTask`.

## [0.0.16] - 2024-05-16

### Fixed

- `DailyTransport`: don't publish camera and audio tracks if not enabled.

- Fixed an issue in `BaseInputTransport` that was causing frames pushed
  downstream not pushed in the right order.

## [0.0.15] - 2024-05-15

### Fixed

- Quick hot fix for receiving `DailyTransportMessage`.

## [0.0.14] - 2024-05-15

### Added

- Added `DailyTransport` event `on_participant_left`.

- Added support for receiving `DailyTransportMessage`.

### Fixed

- Images are now resized to the size of the output camera. This was causing
  images not being displayed.

- Fixed an issue in `DailyTransport` that would not allow the input processor to
  shutdown if no participant ever joined the room.

- Fixed base transports start and stop. In some situation processors would halt
  or not shutdown properly.

## [0.0.13] - 2024-05-14

### Changed

- `MoondreamService` argument `model_id` is now `model`.

- `VADAnalyzer` arguments have been renamed for more clarity.

### Fixed

- Fixed an issue with `DailyInputTransport` and `DailyOutputTransport` that
  could cause some threads to not start properly.

- Fixed `STTService`. Add `max_silence_secs` and `max_buffer_secs` to handle
  better what's being passed to the STT service. Also add exponential smoothing
  to the RMS.

- Fixed `WhisperSTTService`. Add `no_speech_prob` to avoid garbage output text.

## [0.0.12] - 2024-05-14

### Added

- Added `DailyTranscriptionSettings` to be able to specify transcription
  settings much easier (e.g. language).

### Other

- Updated `simple-chatbot` with Spanish.

- Add missing dependencies in some of the examples.

## [0.0.11] - 2024-05-13

### Added

- Allow stopping pipeline tasks with new `StopTaskFrame`.

### Changed

- TTS, STT and image generation service now use `AsyncGenerator`.

### Fixed

- `DailyTransport`: allow registering for participant transcriptions even if
  input transport is not initialized yet.

### Other

- Updated `storytelling-chatbot`.

## [0.0.10] - 2024-05-13

### Added

- Added Intel GPU support to `MoondreamService`.

- Added support for sending transport messages (e.g. to communicate with an app
  at the other end of the transport).

- Added `FrameProcessor.push_error()` to easily send an `ErrorFrame` upstream.

### Fixed

- Fixed Azure services (TTS and image generation).

### Other

- Updated `simple-chatbot`, `moondream-chatbot` and `translation-chatbot`
  examples.

## [0.0.9] - 2024-05-12

### Changed

Many things have changed in this version. Many of the main ideas such as frames,
processors, services and transports are still there but some things have changed
a bit.

- `Frame`s describe the basic units for processing. For example, text, image or
  audio frames. Or control frames to indicate a user has started or stopped
  speaking.

- `FrameProcessor`s process frames (e.g. they convert a `TextFrame` to an
  `ImageRawFrame`) and push new frames downstream or upstream to their linked
  peers.

- `FrameProcessor`s can be linked together. The easiest wait is to use the
  `Pipeline` which is a container for processors. Linking processors allow
  frames to travel upstream or downstream easily.

- `Transport`s are a way to send or receive frames. There can be local
  transports (e.g. local audio or native apps), network transports
  (e.g. websocket) or service transports (e.g. https://daily.co).

- `Pipeline`s are just a processor container for other processors.

- A `PipelineTask` know how to run a pipeline.

- A `PipelineRunner` can run one or more tasks and it is also used, for example,
  to capture Ctrl-C from the user.

## [0.0.8] - 2024-04-11

### Added

- Added `FireworksLLMService`.

- Added `InterimTranscriptionFrame` and enable interim results in
  `DailyTransport` transcriptions.

### Changed

- `FalImageGenService` now uses new `fal_client` package.

### Fixed

- `FalImageGenService`: use `asyncio.to_thread` to not block main loop when
  generating images.

- Allow `TranscriptionFrame` after an end frame (transcriptions can be delayed
  and received after `UserStoppedSpeakingFrame`).

## [0.0.7] - 2024-04-10

### Added

- Add `use_cpu` argument to `MoondreamService`.

## [0.0.6] - 2024-04-10

### Added

- Added `FalImageGenService.InputParams`.

- Added `URLImageFrame` and `UserImageFrame`.

- Added `UserImageRequestFrame` and allow requesting an image from a participant.

- Added base `VisionService` and `MoondreamService`

### Changed

- Don't pass `image_size` to `ImageGenService`, images should have their own size.

- `ImageFrame` now receives a tuple`(width,height)` to specify the size.

- `on_first_other_participant_joined` now gets a participant argument.

### Fixed

- Check if camera, speaker and microphone are enabled before writing to them.

### Performance

- `DailyTransport` only subscribe to desired participant video track.

## [0.0.5] - 2024-04-06

### Changed

- Use `camera_bitrate` and `camera_framerate`.

- Increase `camera_framerate` to 30 by default.

### Fixed

- Fixed `LocalTransport.read_audio_frames`.

## [0.0.4] - 2024-04-04

### Added

- Added project optional dependencies `[silero,openai,...]`.

### Changed

- Moved thransports to its own directory.

- Use `OPENAI_API_KEY` instead of `OPENAI_CHATGPT_API_KEY`.

### Fixed

- Don't write to microphone/speaker if not enabled.

### Other

- Added live translation example.

- Fix foundational examples.

## [0.0.3] - 2024-03-13

### Other

- Added `storybot` and `chatbot` examples.

## [0.0.2] - 2024-03-12

Initial public release.<|MERGE_RESOLUTION|>--- conflicted
+++ resolved
@@ -5,7 +5,7 @@
 The format is based on [Keep a Changelog](https://keepachangelog.com/en/1.0.0/),
 and this project adheres to [Semantic Versioning](https://semver.org/spec/v2.0.0.html).
 
-<<<<<<< HEAD
+
 ## Unreleased
 
 ### Added
@@ -15,14 +15,13 @@
 ### Fixed
 
 - Fixed PlayHT TTS service to work properly async
-=======
+
 ## [0.0.28] - 2024-06-05
 
 ### Fixed
 
 - Fixed an issue with `SileroVADAnalyzer` that would cause memory to keep
   growing indefinitely.
->>>>>>> cd60a84f
 
 ## [0.0.27] - 2024-06-05
 
